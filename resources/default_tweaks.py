#!/usr/bin/env python
# vim:fileencoding=UTF-8:ts=4:sw=4:sta:et:sts=4:ai
__license__   = 'GPL v3'
__copyright__ = '2010, Kovid Goyal <kovid@kovidgoyal.net>'
__docformat__ = 'restructuredtext en'

'''
Contains various tweaks that affect calibre behavior. Only edit this file if
you know what you are doing. If you delete this file, it will be recreated from
defaults.
'''


# The algorithm used to assign a new book in an existing series a series number.
# Possible values are:
# next - Next available number
# const - Assign the number 1 always
series_index_auto_increment = 'next'



# The algorithm used to copy author to author_sort
# Possible values are:
#  invert: use "fn ln" -> "ln, fn" (the original algorithm)
#  copy  : copy author to author_sort without modification
#  comma : use 'copy' if there is a ',' in the name, otherwise use 'invert'
#  nocomma : "fn ln" -> "ln fn" (without the comma)
author_sort_copy_method = 'invert'


# Set whether boolean custom columns are two- or three-valued.
#  Two-values for true booleans
#  three-values for yes/no/unknown
# Set to 'yes' for three-values, 'no' for two-values
bool_custom_columns_are_tristate = 'yes'


# Provide a set of columns to be sorted on when calibre starts
#  The argument is None if saved sort history is to be used
#  otherwise it is a list of column,order pairs. Column is the
#  lookup/search name, found using the tooltip for the column
#  Order is 0 for ascending, 1 for descending
# For example, set it to [('authors',0),('title',0)] to sort by
# title within authors.
sort_columns_at_startup = None

# Format to be used for publication date and the timestamp (date).
#  A string controlling how the publication date is displayed in the GUI
#  d    the day as number without a leading zero (1 to 31)
#  dd    the day as number with a leading zero (01 to 31)
#  ddd    the abbreviated localized day name (e.g. 'Mon' to 'Sun').
#  dddd    the long localized day name (e.g. 'Monday' to 'Qt::Sunday').
#  M    the month as number without a leading zero (1-12)
#  MM    the month as number with a leading zero (01-12)
#  MMM    the abbreviated localized month name (e.g. 'Jan' to 'Dec').
#  MMMM    the long localized month name (e.g. 'January' to 'December').
#  yy    the year as two digit number (00-99)
#  yyyy    the year as four digit number
#  For example, given the date of 9 Jan 2010, the following formats show
#  MMM yyyy ==> Jan 2010    yyyy ==> 2010       dd MMM yyyy ==> 09 Jan 2010
#  MM/yyyy ==> 01/2010      d/M/yy ==> 9/1/10   yy ==> 10
# publication default if not set: MMM yyyy
# timestamp default if not set: dd MMM yyyy
gui_pubdate_display_format = 'MMM yyyy'
gui_timestamp_display_format = 'dd MMM yyyy'

# Control title and series sorting in the library view.
# If set to 'library_order', Leading articles such as The and A will be ignored.
# If set to 'strictly_alphabetic', the titles will be sorted without processing
# For example, with library_order, The Client will sort under 'C'. With
# strictly_alphabetic, the book will sort under 'T'.
# This flag affects Calibre's library display. It has no effect on devices. In
# addition, titles for books added before changing the flag will retain their
# order until the title is edited. Double-clicking on a title and hitting return
# without changing anything is sufficient to change the sort.
title_series_sorting = 'library_order'

# Control how title and series names are formatted when saving to disk/sending
# to device. If set to library_order, leading articles such as The and A will
# be put at the end
# If set to 'strictly_alphabetic', the titles will be sorted without processing
# For example, with library_order, "The Client" will become "Client, The". With
# strictly_alphabetic, it would remain "The Client".
save_template_title_series_sorting = 'library_order'

# Specify a folder that calibre should connect to at startup using
# connect_to_folder. This must be a full path to the folder. If the folder does
# not exist when calibre starts, it is ignored. If there are '\' characters in
# the path (such as in Windows paths), you must double them.
# Examples:
#     auto_connect_to_folder = 'C:\\Users\\someone\\Desktop\\testlib'
#     auto_connect_to_folder = '/home/dropbox/My Dropbox/someone/library'
auto_connect_to_folder = ''


# Specify renaming rules for sony collections. Collections on Sonys are named
# depending upon whether the field is standard or custom. A collection derived
# from a standard field is named for the value in that field. For example, if
# the standard 'series' column contains the name 'Darkover', then the series
# will be named 'Darkover'. A collection derived from a custom field will have
# the name of the field added to the value. For example, if a custom series
# column named 'My Series' contains the name 'Darkover', then the collection
# will be named 'Darkover (My Series)'. If two books have fields that generate
# the same collection name, then both books will be in that collection. This
# tweak lets you specify for a standard or custom field the value to be put
# inside the parentheses. You can use it to add a parenthetical description to a
# standard field, for example 'Foo (Tag)' instead of the 'Foo'. You can also use
# it to force multiple fields to end up in the same collection. For example, you
# could force the values in 'series', '#my_series_1', and '#my_series_2' to
# appear in collections named 'some_value (Series)', thereby merging all of the
# fields into one set of collections. The syntax of this tweak is
# {'field_lookup_name':'name_to_use', 'lookup_name':'name', ...}
# Example 1: I want three series columns to be merged into one set of
# collections. If the column lookup names are 'series', '#series_1' and
# '#series_2', and if I want nothing in the parenthesis, then the value to use
# in the tweak value would be:
# sony_collection_renaming_rules={'series':'', '#series_1':'', '#series_2':''}
# Example 2: I want the word '(Series)' to appear on collections made from
# series, and the word '(Tag)' to appear on collections made from tags. Use:
# sony_collection_renaming_rules={'series':'Series', 'tags':'Tag'}
# Example 3: I want 'series' and '#myseries' to be merged, and for the
# collection name to have '(Series)' appended. The renaming rule is:
# sony_collection_renaming_rules={'series':'Series', '#myseries':'Series'}
sony_collection_renaming_rules={}


# Create search terms to apply a query across several built-in search terms.
# Syntax: {'new term':['existing term 1', 'term 2', ...], 'new':['old'...] ...}
# Example: create the term 'myseries' that when used as myseries:foo would
# search all of the search categories 'series', '#myseries', and '#myseries2':
# grouped_search_terms={'myseries':['series','#myseries', '#myseries2']}
# Example: two search terms 'a' and 'b' both that search 'tags' and '#mytags':
# grouped_search_terms={'a':['tags','#mytags'], 'b':['tags','#mytags']}
# Note: You cannot create a search term that is a duplicate of an existing term.
# Such duplicates will be silently ignored. Also note that search terms ignore
# case. 'MySearch' and 'mysearch' are the same term.
grouped_search_terms = {}


# Set this to True (not 'True') to ensure that tags in 'Tags to add when adding
# a book' are added when copying books to another library
add_new_book_tags_when_importing_books = False


# Set the maximum number of tags to show per book in the content server
max_content_server_tags_shown=5

<<<<<<< HEAD
=======

# Set the maximum number of sort 'levels' that calibre will use to resort the
# library after certain operations such as searches or device insertion. Each
# sort level adds a performance penalty. If the database is large (thousands of
# books) the penalty might be noticeable. If you are not concerned about multi-
# level sorts, and if you are seeing a slowdown, reduce the value of this tweak.
maximum_resort_levels = 5
>>>>>>> 5ce924d1
<|MERGE_RESOLUTION|>--- conflicted
+++ resolved
@@ -145,8 +145,6 @@
 # Set the maximum number of tags to show per book in the content server
 max_content_server_tags_shown=5
 
-<<<<<<< HEAD
-=======
 
 # Set the maximum number of sort 'levels' that calibre will use to resort the
 # library after certain operations such as searches or device insertion. Each
@@ -154,4 +152,3 @@
 # books) the penalty might be noticeable. If you are not concerned about multi-
 # level sorts, and if you are seeing a slowdown, reduce the value of this tweak.
 maximum_resort_levels = 5
->>>>>>> 5ce924d1
