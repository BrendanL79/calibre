--- conflicted
+++ resolved
@@ -101,10 +101,6 @@
 
     name = 'Ganaxa GeR2 Device Interface'
     gui_name = 'Ganaxa GeR2'
-<<<<<<< HEAD
-    supported_platforms = ['windows', 'linux']
-=======
->>>>>>> 4b413dfe
 
     FORMATS = ['pdf']
 
@@ -114,9 +110,6 @@
 
     VENDOR_NAME = 'GANAXA'
     WINDOWS_MAIN_MEN = 'GER2_________-FD'
-<<<<<<< HEAD
-    WINDOWS_CARD_A_MEM = 'GER2_________-SD'
-=======
     WINDOWS_CARD_A_MEM = 'GER2_________-SD'
 
 class ITALICA(EB600):
@@ -129,5 +122,4 @@
     VENDOR_NAME = 'ITALICA'
     WINDOWS_MAIN_MEM = 'EREADER'
 
-    OSX_MAIN_MEM = 'Italica eReader Media'
->>>>>>> 4b413dfe
+    OSX_MAIN_MEM = 'Italica eReader Media'