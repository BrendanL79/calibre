--- conflicted
+++ resolved
@@ -25,11 +25,7 @@
         with open(mobi_file_path, 'rb') as mf:
             ident = PdbHeaderReader(mf).identity()
         if ident != 'BOOKMOBI':
-<<<<<<< HEAD
-            raise Exception(_('Not a valid MOBI file. Reports identity of %s' % ident))
-=======
             raise Exception(_('Not a valid MOBI file. Reports identity of %s') % ident)
->>>>>>> 2b401690
 
         # Get the pages depending on the chosen parser
         pages = []
