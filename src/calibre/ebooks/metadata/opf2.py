--- conflicted
+++ resolved
@@ -668,7 +668,7 @@
 
     @apply
     def title_sort():
-        
+
         def fget(self):
             matches = self.title_path(self.metadata)
             if matches:
@@ -678,14 +678,14 @@
                         ans = match.get('file-as', None)
                     if ans:
                         return ans
-            
+
         def fset(self, val):
             matches = self.title_path(self.metadata)
             if matches:
                 matches[0].set('file-as', unicode(val))
-            
+
         return property(fget=fget, fset=fset)
-    
+
     @apply
     def tags():
 
@@ -836,24 +836,15 @@
         return raw
 
     def smart_update(self, mi):
-<<<<<<< HEAD
-        for attr in ('title', 'authors', 'author_sort', 'title_sort',  
-=======
         for attr in ('title', 'authors', 'author_sort', 'title_sort',
->>>>>>> e444b169
                      'publisher', 'series', 'series_index', 'rating',
                      'isbn', 'language', 'tags', 'category', 'comments'):
             val = getattr(mi, attr, None)
             if val is not None and val != [] and val != (None, None):
                 setattr(self, attr, val)
         print self.render()
-<<<<<<< HEAD
-    
-    
-=======
-
-
->>>>>>> e444b169
+
+
 class OPFCreator(MetaInformation):
 
     def __init__(self, base_path, *args, **kwargs):
@@ -987,11 +978,7 @@
 '''
         )
         self.opf = OPF(self.stream, os.getcwd())
-<<<<<<< HEAD
-        
-=======
-
->>>>>>> e444b169
+
     def testReading(self, opf=None):
         if opf is None:
             opf = self.opf
@@ -1014,14 +1001,14 @@
             self.assertEqual(getattr(self.opf, test[0]), test[1])
 
         self.opf.render()
-        
+
     def testCreator(self):
         opf = OPFCreator(os.getcwd(), self.opf)
         buf = cStringIO.StringIO()
         opf.render(buf)
         raw = buf.getvalue()
         self.testReading(opf=OPF(cStringIO.StringIO(raw), os.getcwd()))
-        
+
     def testSmartUpdate(self):
         self.opf.smart_update(self.opf)
         self.testReading()
@@ -1042,59 +1029,3 @@
 
 def test():
     unittest.TextTestRunner(verbosity=2).run(suite())
-<<<<<<< HEAD
-=======
-
-
-def option_parser():
-    parser = get_parser('opf')
-    parser.add_option('--language', default=None, help=_('Set the dc:language field'))
-    return parser
-
-def main(args=sys.argv):
-    parser = option_parser()
-    opts, args = parser.parse_args(args)
-    if len(args) != 2:
-        parser.print_help()
-        return 1
-    opfpath = os.path.abspath(args[1])
-    basedir = os.path.dirname(opfpath)
-    mi = MetaInformation(OPF(open(opfpath, 'rb'), basedir))
-    write = False
-    if opts.title is not None:
-        mi.title = opts.title
-        write = True
-    if opts.authors is not None:
-        aus = [i.strip() for i in opts.authors.split(',')]
-        mi.authors = aus
-        write = True
-    if opts.category is not None:
-        mi.category = opts.category
-        write = True
-    if opts.comment is not None:
-        mi.comments = opts.comment
-        write = True
-    if opts.language is not None:
-        mi.language = opts.language
-        write = True
-    if write:
-        mo = OPFCreator(basedir, mi)
-        ncx = cStringIO.StringIO()
-        mo.render(open(args[1], 'wb'), ncx)
-        ncx = ncx.getvalue()
-        if ncx:
-            f = glob.glob(os.path.join(os.path.dirname(args[1]), '*.ncx'))
-            if f:
-                f = open(f[0], 'wb')
-            else:
-                f = open(os.path.splitext(args[1])[0]+'.ncx', 'wb')
-            f.write(ncx)
-            f.close()
-    print MetaInformation(OPF(open(opfpath, 'rb'), basedir))
-    return 0
-
-
-
-if __name__ == '__main__':
-    sys.exit(main())
->>>>>>> e444b169
