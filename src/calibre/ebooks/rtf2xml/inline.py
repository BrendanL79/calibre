--- conflicted
+++ resolved
@@ -297,7 +297,7 @@
             inline_list = self.__inline_list[last_index:]
             if len(inline_list) <= 0:
                 if self.__run_level > 3:
-                    msg = _('self.__inline_list is %s\n') % self.__inline_list
+                    msg = 'self.__inline_list is %s\n' % self.__inline_list
                     raise self.__bug_handler, msg
                 self.__write_obj.write('error\n')
                 self.__groups_in_waiting[0] = 0
@@ -393,29 +393,6 @@
             the state.
         """
         self.__initiate_values()
-<<<<<<< HEAD
-        with open(self.__file, 'r') as read_obj, \
-            open(self.__write_to, 'w') as self.__write_obj: 
-            for line in read_obj:
-                token = line[0:-1]
-                self.__token_info = ''
-                if token == 'tx<mc<__________<rdblquote'\
-                    or token == 'tx<mc<__________<ldblquote'\
-                    or token == 'tx<mc<__________<lquote'\
-                    or token == 'tx<mc<__________<rquote'\
-                    or token == 'tx<mc<__________<emdash'\
-                    or token == 'tx<mc<__________<endash'\
-                    or token == 'tx<mc<__________<bullet':
-                    self.__token_info = 'text'
-                else:
-                    self.__token_info = line[:16]
-                self.__set_list_func(line)
-                action = self.__state_dict.get(self.__state)
-                if action is None:
-                    sys.stderr.write(_('No matching state in module inline_for_lists.py\n'))
-                    sys.stderr.write(self.__state + '\n')
-                action(line)
-=======
         with open(self.__file, 'r') as read_obj:
             with open(self.__write_to, 'w') as self.__write_obj:
                 for line in read_obj:
@@ -437,7 +414,6 @@
                         sys.stderr.write('No matching state in module inline_for_lists.py\n')
                         sys.stderr.write(self.__state + '\n')
                     action(line)
->>>>>>> d0f92778
         copy_obj = copy.Copy(bug_handler = self.__bug_handler)
         if self.__copy:
             copy_obj.copy_file(self.__write_to, "inline.data")
