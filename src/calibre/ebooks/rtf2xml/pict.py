--- conflicted
+++ resolved
@@ -77,19 +77,11 @@
             try:
                 os.mkdir(self.__dir_name)
             except OSError, msg:
-<<<<<<< HEAD
-                msg = _("%sCouldn't make directory '%s':\n") % (str(msg), self.__dir_name)
-                raise self.__bug_handler
-        else:
-            if self.__run_level > 1:
-                sys.stderr.write(_('Removing files from old pict directory...\n'))
-=======
                 msg = "%sCouldn't make directory '%s':\n" % (str(msg), self.__dir_name)
                 raise self.__bug_handler
         else:
             if self.__run_level > 1:
                 sys.stderr.write('Removing files from old pict directory...\n')
->>>>>>> d0f92778
             all_files = os.listdir(self.__dir_name)
             for the_file in all_files:
                 the_file = os.path.join(self.__dir_name, the_file)
@@ -98,11 +90,7 @@
                 except OSError:
                     pass
             if self.__run_level > 1:
-<<<<<<< HEAD
-                sys.stderr.write(_('Files removed.\n'))
-=======
                 sys.stderr.write('Files removed.\n')
->>>>>>> d0f92778
 
     def __create_pict_file(self):
         """Create a file for all the pict data to be written to.
@@ -158,27 +146,6 @@
 
     def process_pict(self):
         self.__make_dir()
-<<<<<<< HEAD
-        with open(self.__file) as read_obj, \
-            open(self.__write_to, 'w') as write_obj:
-            for line in read_obj:
-                self.__token_info = line[:16]
-                if self.__token_info == 'ob<nu<open-brack':
-                    self.__ob_count = line[-5:-1]
-                if self.__token_info == 'cb<nu<clos-brack':
-                    self.__cb_count = line[-5:-1]
-                if not self.__in_pict:
-                    to_print = self.__default(line, write_obj)
-                    if to_print :
-                        write_obj.write(line)
-                else:
-                    to_print = self.__in_pict_func(line)
-                    if to_print :
-                        write_obj.write(line)
-            if self.__already_found_pict:
-                self.__write_pic_obj.write("}\n")
-                self.__write_pic_obj.close()
-=======
         with open(self.__file) as read_obj:
             with open(self.__write_to, 'w') as write_obj:
                 for line in read_obj:
@@ -198,7 +165,6 @@
                 if self.__already_found_pict:
                     self.__write_pic_obj.write("}\n")
                     self.__write_pic_obj.close()
->>>>>>> d0f92778
         copy_obj = copy.Copy(bug_handler = self.__bug_handler)
         if self.__copy:
             copy_obj.copy_file(self.__write_to, "pict.data")
