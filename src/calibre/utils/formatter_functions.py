--- conflicted
+++ resolved
@@ -523,13 +523,8 @@
 class BuiltinFormat_date(BuiltinFormatterFunction):
     name = 'format_date'
     arg_count = 2
-<<<<<<< HEAD
-    doc = _('format_date(val, format_string) -- format the value, which must '
-            'be a date, using the format_string, returning a string. '
-=======
-    __doc__ = doc = _('format_date(val, format_string) -- format the value, which must '
-            'be a date field, using the format_string, returning a string. '
->>>>>>> 7fe53cd9
+    __doc__ = doc = _('format_date(val, format_string) -- format the value, '
+            'which must be a date, using the format_string, returning a string. '
             'The formatting codes are: '
             'd    : the day as number without a leading zero (1 to 31) '
             'dd   : the day as number with a leading zero (01 to 31) '
