--- conflicted
+++ resolved
@@ -28,18 +28,6 @@
     def __init__(self, parent=None):
         QWidget.__init__(self, parent)
         self.setupUi(self)
-<<<<<<< HEAD
-        from calibre.library.catalog import FIELDS
-        
-        self.all_fields = [x for x in FIELDS if x != 'all']
-        #add custom columns
-        db = db_()
-        self.all_fields.extend([x for x in sorted(db.custom_field_keys())])
-        #populate
-        for x in self.all_fields:
-            QListWidgetItem(x, self.db_fields)
-=======
->>>>>>> d0f92778
 
     def initialize(self, name, db): #not working properly to update
         from calibre.library.catalog import FIELDS
