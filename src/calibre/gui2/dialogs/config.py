__license__   = 'GPL v3'
__copyright__ = '2008, Kovid Goyal <kovid at kovidgoyal.net>'
import os

from PyQt4.QtGui import QDialog, QMessageBox, QListWidgetItem, QIcon
from PyQt4.QtCore import SIGNAL, QTimer, Qt, QSize, QVariant

from calibre import islinux, Settings
from calibre.gui2.dialogs.config_ui import Ui_Dialog
from calibre.gui2 import qstring_to_unicode, choose_dir, error_dialog
from calibre.gui2.widgets import FilenamePattern
from calibre.ebooks import BOOK_EXTENSIONS



class ConfigDialog(QDialog, Ui_Dialog):

    def __init__(self, window, db, columns):
        QDialog.__init__(self, window)
        Ui_Dialog.__init__(self)
        self.ICON_SIZES = {0:QSize(48, 48), 1:QSize(32,32), 2:QSize(24,24)}
        self.setupUi(self)
        self.item1 = QListWidgetItem(QIcon(':/images/metadata.svg'), _('Basic'), self.category_list)
        self.item2 = QListWidgetItem(QIcon(':/images/view.svg'), _('Advanced'), self.category_list)
        self.db = db
        self.current_cols = columns
        settings = Settings()
        path = settings.get('library path')
        self.location.setText(path)
        self.connect(self.browse_button, SIGNAL('clicked(bool)'), self.browse)
        self.connect(self.compact_button, SIGNAL('clicked(bool)'), self.compact)

        dirs = settings.get('frequently used directories', [])
        rn = settings.get('use roman numerals for series number', True)
        self.timeout.setValue(settings.get('network timeout', 5))
        self.roman_numerals.setChecked(rn)
        self.new_version_notification.setChecked(settings.get('new version notification', True))
        self.directory_list.addItems(dirs)
        self.connect(self.add_button, SIGNAL('clicked(bool)'), self.add_dir)
        self.connect(self.remove_button, SIGNAL('clicked(bool)'), self.remove_dir)
        self.priority.addItem('Normal')
        self.priority.addItem('Low')
        self.priority.addItem('Lowest')
        self.priority.addItem('Idle')
        if not islinux:
            self.dirs_box.setVisible(False)

        for hidden, hdr in self.current_cols:
            item = QListWidgetItem(hdr, self.columns)
            item.setFlags(Qt.ItemIsEnabled|Qt.ItemIsUserCheckable)
            if hidden:
                item.setCheckState(Qt.Unchecked)
            else:
                item.setCheckState(Qt.Checked)

        self.filename_pattern = FilenamePattern(self)
        self.metadata_box.layout().insertWidget(0, self.filename_pattern)

        icons = settings.get('toolbar icon size', self.ICON_SIZES[0])
        self.toolbar_button_size.setCurrentIndex(0 if icons == self.ICON_SIZES[0] else 1 if icons == self.ICON_SIZES[1] else 2)
        self.show_toolbar_text.setChecked(settings.get('show text in toolbar', True))

        for ext in BOOK_EXTENSIONS:
            self.single_format.addItem(ext.upper(), QVariant(ext))

        single_format = settings.get('save to disk single format', 'lrf')
        self.single_format.setCurrentIndex(BOOK_EXTENSIONS.index(single_format))
<<<<<<< HEAD

=======
        self.cover_browse.setValue(settings.get('cover flow queue length', 6))
        
>>>>>>> 574831e6
    def compact(self, toggled):
        d = Vacuum(self, self.db)
        d.exec_()

    def browse(self):
        dir = choose_dir(self, 'database location dialog', 'Select database location')
        if dir:
            self.location.setText(dir)

    def add_dir(self):
        dir = choose_dir(self, 'Add freq dir dialog', 'select directory')
        if dir:
            self.directory_list.addItem(dir)

    def remove_dir(self):
        idx = self.directory_list.currentRow()
        if idx >= 0:
            self.directory_list.takeItem(idx)

    def accept(self):
        settings = Settings()
        settings.set('use roman numerals for series number', bool(self.roman_numerals.isChecked()))
        settings.set('new version notification', bool(self.new_version_notification.isChecked()))
        settings.set('network timeout', int(self.timeout.value()))
        path = qstring_to_unicode(self.location.text())
        self.final_columns = [self.columns.item(i).checkState() == Qt.Checked for i in range(self.columns.count())]
        settings.set('toolbar icon size', self.ICON_SIZES[self.toolbar_button_size.currentIndex()])
        settings.set('show text in toolbar', bool(self.show_toolbar_text.isChecked()))
        pattern = self.filename_pattern.commit()
        settings.set('filename pattern', pattern)
        settings.set('save to disk single format', BOOK_EXTENSIONS[self.single_format.currentIndex()])
<<<<<<< HEAD


=======
        settings.set('cover flow queue length', self.cover_browse.value())
        
>>>>>>> 574831e6
        if not path or not os.path.exists(path) or not os.path.isdir(path):
            d = error_dialog(self, _('Invalid database location'),
                             _('Invalid database location ')+path+_('<br>Must be a directory.'))
            d.exec_()
        elif not os.access(path, os.W_OK):
            d = error_dialog(self, _('Invalid database location'),
                             _('Invalid database location.<br>Cannot write to ')+path)
            d.exec_()
        else:
            self.database_location = os.path.abspath(path)
            self.directories = [qstring_to_unicode(self.directory_list.item(i).text()) for i in range(self.directory_list.count())]
            settings.set('frequently used directories', self.directories)
            QDialog.accept(self)

class Vacuum(QMessageBox):

    def __init__(self, parent, db):
        self.db = db
        QMessageBox.__init__(self, QMessageBox.Information, _('Compacting...'), _('Compacting database. This may take a while.'),
                             QMessageBox.NoButton, parent)
        QTimer.singleShot(200, self.vacuum)

    def vacuum(self):
        self.db.vacuum()
        self.accept()
<|MERGE_RESOLUTION|>--- conflicted
+++ resolved
@@ -65,12 +65,8 @@
 
         single_format = settings.get('save to disk single format', 'lrf')
         self.single_format.setCurrentIndex(BOOK_EXTENSIONS.index(single_format))
-<<<<<<< HEAD
+        self.cover_browse.setValue(settings.get('cover flow queue length', 6))
 
-=======
-        self.cover_browse.setValue(settings.get('cover flow queue length', 6))
-        
->>>>>>> 574831e6
     def compact(self, toggled):
         d = Vacuum(self, self.db)
         d.exec_()
@@ -102,13 +98,8 @@
         pattern = self.filename_pattern.commit()
         settings.set('filename pattern', pattern)
         settings.set('save to disk single format', BOOK_EXTENSIONS[self.single_format.currentIndex()])
-<<<<<<< HEAD
+        settings.set('cover flow queue length', self.cover_browse.value())
 
-
-=======
-        settings.set('cover flow queue length', self.cover_browse.value())
-        
->>>>>>> 574831e6
         if not path or not os.path.exists(path) or not os.path.isdir(path):
             d = error_dialog(self, _('Invalid database location'),
                              _('Invalid database location ')+path+_('<br>Must be a directory.'))
