#!/usr/bin/env  python
__license__   = 'GPL v3'
__copyright__ = '2008, Kovid Goyal kovid@kovidgoyal.net'
__docformat__ = 'restructuredtext en'

'''
Browsing book collection by tags.
'''

from itertools import izip
from functools import partial

from PyQt4.Qt import Qt, QTreeView, QApplication, pyqtSignal, QCheckBox, \
                     QFont, QSize, QIcon, QPoint, QVBoxLayout, QComboBox, \
                     QAbstractItemModel, QVariant, QModelIndex, QMenu, \
<<<<<<< HEAD
                     QPushButton, QWidget
from PyQt4.Qt import QItemDelegate, QString, QPen, QColor, QLinearGradient, QBrush
=======
                     QPushButton, QWidget, QItemDelegate, QString, QPen, \
                     QColor, QLinearGradient, QBrush
>>>>>>> 5cf9755d

from calibre.gui2 import config, NONE
from calibre.utils.config import prefs, tweaks
from calibre.library.field_metadata import TagsIcons
from calibre.utils.search_query_parser import saved_searches
from calibre.gui2 import error_dialog
from calibre.gui2.dialogs.tag_categories import TagCategories
from calibre.gui2.dialogs.tag_list_editor import TagListEditor
from calibre.gui2.dialogs.edit_authors_dialog import EditAuthorsDialog

class TagDelegate(QItemDelegate):

    def __init__(self, parent):
        QItemDelegate.__init__(self, parent)
        self._parent = parent
        self.icon = QIcon(I('star.png'))

    def paint(self, painter, option, index):
        item = index.internalPointer()
        if item.type != TagTreeItem.TAG:
            QItemDelegate.paint(self, painter, option, index)
            return
        r = option.rect
        # Paint the decoration icon
        icon = self._parent.model().data(index, Qt.DecorationRole).toPyObject()
        icon.paint(painter, r, Qt.AlignLeft)

        # Paint the rating, if any. The decoration icon is assumed to be square,
        # filling the row top to bottom. The three is arbitrary, there to
        # provide a little space between the icon and what follows
        r.setLeft(r.left()+r.height()+3)
        rating = item.tag.avg_rating
        if config['show_avg_rating'] and item.tag.avg_rating is not None:
            painter.save()
            if tweaks['render_avg_rating_using'] == 'star':
                painter.setClipRect(r.left(), r.top(),
                                    int(r.height()*(rating/5.0)), r.height())
                self.icon.paint(painter, r, Qt.AlignLeft | Qt.AlignVCenter)
                r.setLeft(r.left() + r.height())
            else:
                painter.translate(r.left(), r.top())
                # Compute factor so sizes can be expressed in percentages of the
                # box defined by the row height
                factor = r.height()/100.
                width = 20
                height = 80
                left_offset = 5
                top_offset = 10
                if r > 0.0:
                    color = QColor(100, 100, 255) #medium blue, less glare
                    pen = QPen(color, 5, Qt.SolidLine, Qt.RoundCap, Qt.RoundJoin)
                    painter.setPen(pen)
                    painter.scale(factor, factor)
                    painter.drawRect(left_offset, top_offset, width, height)
                    fill_height = height*(rating/5.0)
                    gradient = QLinearGradient(0, 0, 0, 100)
                    gradient.setColorAt(0.0, color)
                    gradient.setColorAt(1.0, color)
                    painter.setBrush(QBrush(gradient))
                    painter.drawRect(left_offset, top_offset+(height-fill_height),
                                     width, fill_height)
                # The '3' is arbitrary, there because we need a little space
                # between the rectangle and the text.
                r.setLeft(r.left() + ((width+left_offset*2)*factor) + 3)
            painter.restore()
        # Paint the text
        painter.drawText(r, Qt.AlignLeft|Qt.AlignVCenter,
                         QString('[%d] %s'%(item.tag.count, item.tag.name)))

class TagsView(QTreeView): # {{{

    refresh_required    = pyqtSignal()
    tags_marked         = pyqtSignal(object, object)
    user_category_edit  = pyqtSignal(object)
    tag_list_edit       = pyqtSignal(object, object)
    saved_search_edit   = pyqtSignal(object)
    author_sort_edit    = pyqtSignal(object, object)
    tag_item_renamed    = pyqtSignal()
    search_item_renamed = pyqtSignal()

    def __init__(self, parent=None):
        QTreeView.__init__(self, parent=None)
        self.tag_match = None
        self.setUniformRowHeights(True)
        self.setCursor(Qt.PointingHandCursor)
        self.setIconSize(QSize(30, 30))
        self.setTabKeyNavigation(True)
        self.setAlternatingRowColors(True)
        self.setAnimated(True)
        self.setHeaderHidden(True)
        self.setItemDelegate(TagDelegate(self))

    def set_database(self, db, tag_match, popularity):
        self.hidden_categories = config['tag_browser_hidden_categories']
        self._model = TagsModel(db, parent=self,
                                hidden_categories=self.hidden_categories,
                                search_restriction=None)
        self.popularity = popularity
        self.tag_match = tag_match
        self.db = db
        self.search_restriction = None
        self.setModel(self._model)
        self.setContextMenuPolicy(Qt.CustomContextMenu)
        self.clicked.connect(self.toggle)
        self.customContextMenuRequested.connect(self.show_context_menu)
        self.popularity.setChecked(config['sort_by_popularity'])
        self.popularity.stateChanged.connect(self.sort_changed)
        self.refresh_required.connect(self.recount, type=Qt.QueuedConnection)
        db.add_listener(self.database_changed)

    def database_changed(self, event, ids):
        self.refresh_required.emit()

    @property
    def match_all(self):
        return self.tag_match and self.tag_match.currentIndex() > 0

    def sort_changed(self, state):
        config.set('sort_by_popularity', state == Qt.Checked)
        self.recount()

    def set_search_restriction(self, s):
        if s:
            self.search_restriction = s
        else:
            self.search_restriction = None
        self.set_new_model()

    def mouseReleaseEvent(self, event):
        # Swallow everything except leftButton so context menus work correctly
        if event.button() == Qt.LeftButton:
            QTreeView.mouseReleaseEvent(self, event)

    def mouseDoubleClickEvent(self, event):
        # swallow these to avoid toggling and editing at the same time
        pass

    def toggle(self, index):
        modifiers = int(QApplication.keyboardModifiers())
        exclusive = modifiers not in (Qt.CTRL, Qt.SHIFT)
        if self._model.toggle(index, exclusive):
            self.tags_marked.emit(self._model.tokens(), self.match_all)

    def context_menu_handler(self, action=None, category=None,
                             key=None, index=None):
        if not action:
            return
        try:
            if action == 'edit_item':
                self.edit(index)
                return
            if action == 'open_editor':
                self.tag_list_edit.emit(category, key)
                return
            if action == 'manage_categories':
                self.user_category_edit.emit(category)
                return
            if action == 'manage_searches':
                self.saved_search_edit.emit(category)
                return
            if action == 'edit_author_sort':
                self.author_sort_edit.emit(self, index)
                return
            if action == 'hide':
                self.hidden_categories.add(category)
            elif action == 'show':
                self.hidden_categories.discard(category)
            elif action == 'defaults':
                self.hidden_categories.clear()
            config.set('tag_browser_hidden_categories', self.hidden_categories)
            self.set_new_model()
        except:
            return

    def show_context_menu(self, point):
        index = self.indexAt(point)
        if not index.isValid():
            return False
        item = index.internalPointer()
        tag_name = ''
        if item.type == TagTreeItem.TAG:
            tag_item = item
            tag_name = item.tag.name
            tag_id = item.tag.id
            item = item.parent
        if item.type == TagTreeItem.CATEGORY:
            category = unicode(item.name.toString())
            key = item.category_key
            # Verify that we are working with a field that we know something about
            if key not in self.db.field_metadata:
                return True

            self.context_menu = QMenu(self)
            # If the user right-clicked on an editable item, then offer
            # the possibility of renaming that item
            if tag_name and \
                    (key in ['authors', 'tags', 'series', 'publisher', 'search'] or \
                     self.db.field_metadata[key]['is_custom'] and \
                     self.db.field_metadata[key]['datatype'] != 'rating'):
                self.context_menu.addAction(_('Rename \'%s\'')%tag_name,
                        partial(self.context_menu_handler, action='edit_item',
                                category=tag_item, index=index))
                if key == 'authors':
                    self.context_menu.addAction(_('Edit sort for \'%s\'')%tag_name,
                            partial(self.context_menu_handler,
                                    action='edit_author_sort', index=tag_id))
                self.context_menu.addSeparator()
            # Hide/Show/Restore categories
            self.context_menu.addAction(_('Hide category %s') % category,
                partial(self.context_menu_handler, action='hide', category=category))
            if self.hidden_categories:
                m = self.context_menu.addMenu(_('Show category'))
                for col in sorted(self.hidden_categories, cmp=lambda x,y: cmp(x.lower(), y.lower())):
                    m.addAction(col,
                        partial(self.context_menu_handler, action='show', category=col))
                self.context_menu.addAction(_('Show all categories'),
                            partial(self.context_menu_handler, action='defaults'))

            # Offer specific editors for tags/series/publishers/saved searches
            self.context_menu.addSeparator()
            if key in ['tags', 'publisher', 'series'] or \
                        self.db.field_metadata[key]['is_custom']:
                self.context_menu.addAction(_('Manage %s')%category,
                        partial(self.context_menu_handler, action='open_editor',
                                category=tag_name, key=key))
            elif key == 'authors':
                self.context_menu.addAction(_('Manage %s')%category,
                        partial(self.context_menu_handler, action='edit_author_sort'))
            elif key == 'search':
                self.context_menu.addAction(_('Manage Saved Searches'),
                    partial(self.context_menu_handler, action='manage_searches',
                            category=tag_name))

            # Always show the user categories editor
            self.context_menu.addSeparator()
            if category in prefs['user_categories'].keys():
                self.context_menu.addAction(_('Manage User Categories'),
                        partial(self.context_menu_handler, action='manage_categories',
                                category=category))
            else:
                self.context_menu.addAction(_('Manage User Categories'),
                        partial(self.context_menu_handler, action='manage_categories',
                                category=None))

            self.context_menu.popup(self.mapToGlobal(point))
        return True

    def clear(self):
        if self.model():
            self.model().clear_state()

    def is_visible(self, idx):
        item = idx.internalPointer()
        if getattr(item, 'type', None) == TagTreeItem.TAG:
            idx = idx.parent()
        return self.isExpanded(idx)

    def recount(self, *args):
        ci = self.currentIndex()
        if not ci.isValid():
            ci = self.indexAt(QPoint(10, 10))
        path = self.model().path_for_index(ci) if self.is_visible(ci) else None
        try:
            if not self.model().refresh(): # categories changed!
                self.set_new_model()
                path = None
        except: #Database connection could be closed if an integrity check is happening
            pass
        if path:
            idx = self.model().index_for_path(path)
            if idx.isValid():
                self.setCurrentIndex(idx)
                self.scrollTo(idx, QTreeView.PositionAtCenter)

    # If the number of user categories changed,  if custom columns have come or
    # gone, or if columns have been hidden or restored, we must rebuild the
    # model. Reason: it is much easier than reconstructing the browser tree.
    def set_new_model(self):
        try:
            self._model = TagsModel(self.db, parent=self,
                                    hidden_categories=self.hidden_categories,
                                    search_restriction=self.search_restriction)
            self.setModel(self._model)
        except:
            # The DB must be gone. Set the model to None and hope that someone
            # will call set_database later. I don't know if this in fact works
            self._model = None
            self.setModel(None)
    # }}}

class TagTreeItem(object): # {{{

    CATEGORY = 0
    TAG      = 1
    ROOT     = 2

    def __init__(self, data=None, category_icon=None, icon_map=None,
                 parent=None, tooltip=None, category_key=None):
        self.parent = parent
        self.children = []
        if self.parent is not None:
            self.parent.append(self)
        if data is None:
            self.type = self.ROOT
        else:
            self.type = self.TAG if category_icon is None else self.CATEGORY
        if self.type == self.CATEGORY:
            self.name, self.icon = map(QVariant, (data, category_icon))
            self.py_name = data
            self.bold_font = QFont()
            self.bold_font.setBold(True)
            self.bold_font = QVariant(self.bold_font)
            self.category_key = category_key
        elif self.type == self.TAG:
            icon_map[0] = data.icon
            self.tag, self.icon_state_map = data, list(map(QVariant, icon_map))
        self.tooltip = tooltip

    def __str__(self):
        if self.type == self.ROOT:
            return 'ROOT'
        if self.type == self.CATEGORY:
            return 'CATEGORY:'+str(QVariant.toString(self.name))+':%d'%len(self.children)
        return 'TAG:'+self.tag.name

    def row(self):
        if self.parent is not None:
            return self.parent.children.index(self)
        return 0

    def append(self, child):
        child.parent = self
        self.children.append(child)

    def data(self, role):
        if self.type == self.TAG:
            return self.tag_data(role)
        if self.type == self.CATEGORY:
            return self.category_data(role)
        return NONE

    def category_data(self, role):
        if role == Qt.DisplayRole:
            return QVariant(self.py_name + ' [%d]'%len(self.children))
        if role == Qt.DecorationRole:
            return self.icon
        if role == Qt.FontRole:
            return self.bold_font
        if role == Qt.ToolTipRole and self.tooltip is not None:
            return QVariant(self.tooltip)
        return NONE

    def tag_data(self, role):
        if role == Qt.DisplayRole:
            if self.tag.count == 0:
                return QVariant('%s'%(self.tag.name))
            else:
                if self.tag.avg_rating is None:
                    return QVariant('[%d] %s'%(self.tag.count, self.tag.name))
                else:
                    return QVariant('[%d][%3.1f] %s'%(self.tag.count,
                                                      self.tag.avg_rating, self.tag.name))
        if role == Qt.EditRole:
            return QVariant(self.tag.name)
        if role == Qt.DecorationRole:
            return self.icon_state_map[self.tag.state]
        if role == Qt.ToolTipRole and self.tag.tooltip is not None:
            return QVariant(self.tag.tooltip)
        return NONE

    def toggle(self):
        if self.type == self.TAG:
            self.tag.state = (self.tag.state + 1)%3

    # }}}

class TagsModel(QAbstractItemModel): # {{{

    def __init__(self, db, parent, hidden_categories=None, search_restriction=None):
        QAbstractItemModel.__init__(self, parent)

        # must do this here because 'QPixmap: Must construct a QApplication
        # before a QPaintDevice'. The ':' in front avoids polluting either the
        # user-defined categories (':' at end) or columns namespaces (no ':').
        self.category_icon_map = TagsIcons({
                    'authors'   : QIcon(I('user_profile.svg')),
                    'series'    : QIcon(I('series.svg')),
                    'formats'   : QIcon(I('book.svg')),
                    'publisher' : QIcon(I('publisher.png')),
                    'rating'    : QIcon(I('star.png')),
                    'news'      : QIcon(I('news.svg')),
                    'tags'      : QIcon(I('tags.svg')),
                    ':custom'   : QIcon(I('column.svg')),
                    ':user'     : QIcon(I('drawer.svg')),
                    'search'    : QIcon(I('search.svg'))})
        self.categories_with_ratings = ['authors', 'series', 'publisher', 'tags']

        self.icon_state_map = [None, QIcon(I('plus.svg')), QIcon(I('minus.svg'))]
        self.db = db
        self.tags_view = parent
        self.hidden_categories = hidden_categories
        self.search_restriction = search_restriction
        self.row_map = []

        # get_node_tree cannot return None here, because row_map is empty
        data = self.get_node_tree(config['sort_by_popularity'])
        self.root_item = TagTreeItem()
        for i, r in enumerate(self.row_map):
            if self.hidden_categories and self.categories[i] in self.hidden_categories:
                continue
            if self.db.field_metadata[r]['kind'] != 'user':
                tt = _('The lookup/search name is "{0}"').format(r)
            else:
                tt = ''
            c = TagTreeItem(parent=self.root_item,
                    data=self.categories[i],
                    category_icon=self.category_icon_map[r],
                    tooltip=tt, category_key=r)
            # This duplicates code in refresh(). Having it here as well
            # can save seconds during startup, because we avoid a second
            # call to get_node_tree.
            for tag in data[r]:
                if r not in self.categories_with_ratings and \
                            not self.db.field_metadata[r]['is_custom'] and \
                            not self.db.field_metadata[r]['kind'] == 'user':
                    tag.avg_rating = None
                TagTreeItem(parent=c, data=tag, icon_map=self.icon_state_map)

    def set_search_restriction(self, s):
        self.search_restriction = s

    def get_node_tree(self, sort):
        old_row_map = self.row_map[:]
        self.row_map = []
        self.categories = []

        # Reconstruct the user categories, putting them into metadata
        tb_cats = self.db.field_metadata
        for k in tb_cats.keys():
            if tb_cats[k]['kind'] in ['user', 'search']:
                del tb_cats[k]
        for user_cat in sorted(prefs['user_categories'].keys()):
            cat_name = user_cat+':' # add the ':' to avoid name collision
            tb_cats.add_user_category(label=cat_name, name=user_cat)
        if len(saved_searches.names()):
            tb_cats.add_search_category(label='search', name=_('Searches'))

        # Now get the categories
        if self.search_restriction:
            data = self.db.get_categories(sort_on_count=sort,
                        icon_map=self.category_icon_map,
                        ids=self.db.search('', return_matches=True))
        else:
            data = self.db.get_categories(sort_on_count=sort, icon_map=self.category_icon_map)

        tb_categories = self.db.field_metadata
        for category in tb_categories:
            if category in data: # The search category can come and go
                self.row_map.append(category)
                self.categories.append(tb_categories[category]['name'])
        if len(old_row_map) != 0 and len(old_row_map) != len(self.row_map):
            # A category has been added or removed. We must force a rebuild of
            # the model
            return None
        return data

    def refresh(self):
        data = self.get_node_tree(config['sort_by_popularity']) # get category data
        if data is None:
            return False
        row_index = -1
        for i, r in enumerate(self.row_map):
            if self.hidden_categories and self.categories[i] in self.hidden_categories:
                continue
            row_index += 1
            category = self.root_item.children[row_index]
            names = [t.tag.name for t in category.children]
            states = [t.tag.state for t in category.children]
            state_map = dict(izip(names, states))
            category_index = self.index(row_index, 0, QModelIndex())
            if len(category.children) > 0:
                self.beginRemoveRows(category_index, 0,
                        len(category.children)-1)
                category.children = []
                self.endRemoveRows()
            if len(data[r]) > 0:
                self.beginInsertRows(category_index, 0, len(data[r])-1)
                for tag in data[r]:
                    if r not in self.categories_with_ratings and \
                                not self.db.field_metadata[r]['is_custom'] and \
                                not self.db.field_metadata[r]['kind'] == 'user':
                        tag.avg_rating = None
                    tag.state = state_map.get(tag.name, 0)
                    t = TagTreeItem(parent=category, data=tag, icon_map=self.icon_state_map)
                self.endInsertRows()
        return True

    def columnCount(self, parent):
        return 1

    def data(self, index, role):
        if not index.isValid():
            return NONE
        item = index.internalPointer()
        return item.data(role)

    def setData(self, index, value, role=Qt.EditRole):
        if not index.isValid():
            return NONE
        # set up to position at the category label
        path = self.path_for_index(self.parent(index))
        val = unicode(value.toString())
        if not val:
            error_dialog(self.tags_view, _('Item is blank'),
                        _('An item cannot be set to nothing. Delete it instead.')).exec_()
            return False
        item = index.internalPointer()
        key = item.parent.category_key
        # make certain we know about the item's category
        if key not in self.db.field_metadata:
            return
        if key == 'search':
            if val in saved_searches.names():
                error_dialog(self.tags_view, _('Duplicate search name'),
                    _('The saved search name %s is already used.')%val).exec_()
                return False
            saved_searches.rename(unicode(item.data(role).toString()), val)
            self.tags_view.search_item_renamed.emit()
        else:
            if key == 'series':
                self.db.rename_series(item.tag.id, val)
            elif key == 'publisher':
                self.db.rename_publisher(item.tag.id, val)
            elif key == 'tags':
                self.db.rename_tag(item.tag.id, val)
            elif key == 'authors':
                self.db.rename_author(item.tag.id, val)
            elif self.db.field_metadata[key]['is_custom']:
                self.db.rename_custom_item(item.tag.id, val,
                                    label=self.db.field_metadata[key]['label'])
            self.tags_view.tag_item_renamed.emit()
        item.tag.name = val
        self.refresh() # Should work, because no categories can have disappeared
        if path:
            idx = self.index_for_path(path)
            if idx.isValid():
                self.tags_view.setCurrentIndex(idx)
                self.tags_view.scrollTo(idx, QTreeView.PositionAtCenter)
        return True

    def headerData(self, *args):
        return NONE

    def flags(self, *args):
        return Qt.ItemIsEnabled|Qt.ItemIsSelectable|Qt.ItemIsEditable

    def path_for_index(self, index):
        ans = []
        while index.isValid():
            ans.append(index.row())
            index = self.parent(index)
        ans.reverse()
        return ans

    def index_for_path(self, path):
        parent = QModelIndex()
        for i in path:
            parent = self.index(i, 0, parent)
            if not parent.isValid():
                return QModelIndex()
        return parent

    def index(self, row, column, parent):
        if not self.hasIndex(row, column, parent):
            return QModelIndex()

        if not parent.isValid():
            parent_item = self.root_item
        else:
            parent_item = parent.internalPointer()

        try:
            child_item = parent_item.children[row]
        except IndexError:
            return QModelIndex()

        ans = self.createIndex(row, column, child_item)
        return ans

    def parent(self, index):
        if not index.isValid():
            return QModelIndex()

        child_item = index.internalPointer()
        parent_item = getattr(child_item, 'parent', None)

        if parent_item is self.root_item or parent_item is None:
            return QModelIndex()

        ans = self.createIndex(parent_item.row(), 0, parent_item)
        return ans

    def rowCount(self, parent):
        if parent.column() > 0:
            return 0

        if not parent.isValid():
            parent_item = self.root_item
        else:
            parent_item = parent.internalPointer()

        return len(parent_item.children)

    def reset_all_states(self, except_=None):
        update_list = []
        for i in xrange(self.rowCount(QModelIndex())):
            category_index = self.index(i, 0, QModelIndex())
            for j in xrange(self.rowCount(category_index)):
                tag_index = self.index(j, 0, category_index)
                tag_item = tag_index.internalPointer()
                tag = tag_item.tag
                if tag is except_:
                    self.dataChanged.emit(tag_index, tag_index)
                    continue
                if tag.state != 0 or tag in update_list:
                    tag.state = 0
                    update_list.append(tag)
                    self.dataChanged.emit(tag_index, tag_index)

    def clear_state(self):
        self.reset_all_states()

    def toggle(self, index, exclusive):
        if not index.isValid(): return False
        item = index.internalPointer()
        if item.type == TagTreeItem.TAG:
            item.toggle()
            if exclusive:
                self.reset_all_states(except_=item.tag)
            self.dataChanged.emit(index, index)
            return True
        return False

    def tokens(self):
        ans = []
        tags_seen = set()
        row_index = -1
        for i, key in enumerate(self.row_map):
            if self.hidden_categories and self.categories[i] in self.hidden_categories:
                continue
            row_index += 1
            if key.endswith(':'): # User category, so skip it. The tag will be marked in its real category
                continue
            category_item = self.root_item.children[row_index]
            for tag_item in category_item.children:
                tag = tag_item.tag
                if tag.state > 0:
                    prefix = ' not ' if tag.state == 2 else ''
                    category = key if key != 'news' else 'tag'
                    if tag.name and tag.name[0] == u'\u2605': # char is a star. Assume rating
                        ans.append('%s%s:%s'%(prefix, category, len(tag.name)))
                    else:
                        if category == 'tags':
                            if tag.name in tags_seen:
                                continue
                            tags_seen.add(tag.name)
                        ans.append('%s%s:"=%s"'%(prefix, category, tag.name))
        return ans

    # }}}

class TagBrowserMixin(object): # {{{

    def __init__(self, db):
        self.library_view.model().count_changed_signal.connect(self.tags_view.recount)
        self.tags_view.set_database(self.library_view.model().db,
                self.tag_match, self.popularity)
        self.tags_view.tags_marked.connect(self.search.search_from_tags)
        self.tags_view.tags_marked.connect(self.saved_search.clear_to_help)
        self.tags_view.tag_list_edit.connect(self.do_tags_list_edit)
        self.tags_view.user_category_edit.connect(self.do_user_categories_edit)
        self.tags_view.saved_search_edit.connect(self.do_saved_search_edit)
        self.tags_view.author_sort_edit.connect(self.do_author_sort_edit)
        self.tags_view.tag_item_renamed.connect(self.do_tag_item_renamed)
        self.tags_view.search_item_renamed.connect(self.saved_search.clear_to_help)
        self.edit_categories.clicked.connect(lambda x:
                self.do_user_categories_edit())

    def do_user_categories_edit(self, on_category=None):
        d = TagCategories(self, self.library_view.model().db, on_category)
        d.exec_()
        if d.result() == d.Accepted:
            self.tags_view.set_new_model()
            self.tags_view.recount()

    def do_tags_list_edit(self, tag, category):
        d = TagListEditor(self, self.library_view.model().db, tag, category)
        d.exec_()
        if d.result() == d.Accepted:
            # Clean up everything, as information could have changed for many books.
            self.library_view.model().refresh()
            self.tags_view.set_new_model()
            self.tags_view.recount()
            self.saved_search.clear_to_help()
            self.search.clear_to_help()

    def do_tag_item_renamed(self):
        # Clean up library view and search
        self.library_view.model().refresh()
        self.saved_search.clear_to_help()
        self.search.clear_to_help()

    def do_author_sort_edit(self, parent, id):
        db = self.library_view.model().db
        editor = EditAuthorsDialog(parent, db, id)
        d = editor.exec_()
        if d:
            for (id, old_author, new_author, new_sort) in editor.result:
                if old_author != new_author:
                    # The id might change if the new author already exists
                    id = db.rename_author(id, new_author)
                db.set_sort_field_for_author(id, unicode(new_sort))
            self.library_view.model().refresh()
            self.tags_view.recount()

# }}}

class TagBrowserWidget(QWidget): # {{{

    def __init__(self, parent):
        QWidget.__init__(self, parent)
        self._layout = QVBoxLayout()
        self.setLayout(self._layout)

        parent.tags_view = TagsView(parent)
        self._layout.addWidget(parent.tags_view)

        parent.popularity = QCheckBox(parent)
        parent.popularity.setText(_('Sort by &popularity'))
        self._layout.addWidget(parent.popularity)

        parent.tag_match = QComboBox(parent)
        for x in (_('Match any'), _('Match all')):
            parent.tag_match.addItem(x)
        parent.tag_match.setCurrentIndex(0)
        self._layout.addWidget(parent.tag_match)

        parent.edit_categories = QPushButton(_('Manage &user categories'), parent)
        self._layout.addWidget(parent.edit_categories)


# }}}
<|MERGE_RESOLUTION|>--- conflicted
+++ resolved
@@ -13,13 +13,8 @@
 from PyQt4.Qt import Qt, QTreeView, QApplication, pyqtSignal, QCheckBox, \
                      QFont, QSize, QIcon, QPoint, QVBoxLayout, QComboBox, \
                      QAbstractItemModel, QVariant, QModelIndex, QMenu, \
-<<<<<<< HEAD
-                     QPushButton, QWidget
-from PyQt4.Qt import QItemDelegate, QString, QPen, QColor, QLinearGradient, QBrush
-=======
                      QPushButton, QWidget, QItemDelegate, QString, QPen, \
                      QColor, QLinearGradient, QBrush
->>>>>>> 5cf9755d
 
 from calibre.gui2 import config, NONE
 from calibre.utils.config import prefs, tweaks
